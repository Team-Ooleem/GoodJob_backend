{
    "name": "good-job-nest",
    "version": "0.0.1",
    "description": "",
    "author": "",
    "private": true,
    "license": "UNLICENSED",
    "scripts": {
        "preinstall": "npx only-allow pnpm",
        "build": "nest build",
        "format": "prettier --write \"src/**/*.ts\" \"test/**/*.ts\" \"scripts/**/*.{js,ts}\"",
        "start": "nest start",
        "start:dev": "nest start --watch",
        "start:debug": "nest start --debug --watch",
        "start:prod": "node dist/main",
        "lint": "eslint \"{src,apps,libs,test}/**/*.ts\" --fix",
        "test": "jest",
        "test:watch": "jest --watch",
        "test:cov": "jest --coverage",
        "test:debug": "node --inspect-brk -r tsconfig-paths/register -r ts-node/register node_modules/.bin/jest --runInBand",
        "test:e2e": "jest --config ./test/jest-e2e.json",
        "db:setup": "node scripts/setup-database-universal.js",
        "db:reset": "node scripts/setup-database-universal.js --reset",
        "db:init": "node scripts/setup-database-universal.js",
        "db:init:reset": "node scripts/setup-database-universal.js --reset",
        "db:init:with-data": "node scripts/setup-database-universal.js --with-data",
        "db:init:with-data:reset": "node scripts/setup-database-universal.js --reset --with-data"
    },
    "dependencies": {
        "@aws-sdk/client-s3": "^3.879.0",
        "@google-cloud/speech": "^7.2.0",
        "@nestjs/axios": "^4.0.1",
        "@nestjs/common": "^11.0.1",
        "@nestjs/config": "^4.0.2",
        "@nestjs/core": "^11.0.1",
        "@nestjs/passport": "^11.0.5",
        "@nestjs/platform-express": "^11.0.1",
        "@nestjs/platform-socket.io": "^11.1.6",
        "@nestjs/platform-ws": "^11.1.6",
        "@nestjs/swagger": "^11.2.0",
        "@nestjs/websockets": "^11.1.6",
        "@types/multer": "^2.0.0",
        "axios": "^1.11.0",
        "bcrypt": "^6.0.0",
        "cache-manager": "^7.2.0",
        "class-transformer": "^0.5.1",
        "class-validator": "^0.14.2",
        "cookie-parser": "^1.4.7",
        "cors": "^2.8.5",
        "dotenv": "^16.4.5",
        "helmet": "^8.1.0",
        "jsonwebtoken": "^9.0.2",
        "multer": "^2.0.2",
        "mysql2": "^3.14.3",
        "openai": "^5.17.0",
        "passport": "^0.7.0",
        "passport-jwt": "^4.0.1",
        "reflect-metadata": "^0.2.2",
        "rxjs": "^7.8.1",
<<<<<<< HEAD
=======
        "zod": "^4.1.5",
>>>>>>> 598bda67
        "socket.io": "^4.8.1",
        "swagger-ui-express": "^5.0.1",
        "ws": "^8.18.3",
        "y-websocket": "^1.4.5",
        "yjs": "^13.6.27",
        "zod": "^4.1.5"
    },
    "devDependencies": {
        "@eslint/eslintrc": "^3.2.0",
        "@eslint/js": "^9.18.0",
        "@nestjs/cli": "^11.0.0",
        "@nestjs/schematics": "^11.0.0",
        "@nestjs/testing": "^11.0.1",
        "@types/bcrypt": "^6.0.0",
        "@types/cors": "^2.8.19",
        "@types/express": "^5.0.0",
        "@types/jest": "^30.0.0",
        "@types/jsonwebtoken": "^9.0.10",
        "@types/node": "^22.10.7",
        "@types/passport-jwt": "^4.0.1",
        "@types/supertest": "^6.0.2",
        "@types/ws": "^8.18.1",
        "concurrently": "^9.2.1",
        "eslint": "^9.18.0",
        "eslint-config-prettier": "^10.0.1",
        "eslint-plugin-prettier": "^5.2.2",
        "globals": "^16.0.0",
        "jest": "^30.0.0",
        "prettier": "^3.4.2",
        "source-map-support": "^0.5.21",
        "supertest": "^7.0.0",
        "ts-jest": "^29.2.5",
        "ts-loader": "^9.5.2",
        "ts-node": "^10.9.2",
        "tsconfig-paths": "^4.2.0",
        "typescript": "^5.7.3",
        "typescript-eslint": "^8.20.0"
    },
    "jest": {
        "moduleFileExtensions": [
            "js",
            "json",
            "ts"
        ],
        "rootDir": "src",
        "testRegex": ".*\\.spec\\.ts$",
        "transform": {
            "^.+\\.(t|j)s$": "ts-jest"
        },
        "collectCoverageFrom": [
            "**/*.(t|j)s"
        ],
        "coverageDirectory": "../coverage",
        "testEnvironment": "node"
    }
}<|MERGE_RESOLUTION|>--- conflicted
+++ resolved
@@ -57,10 +57,7 @@
         "passport-jwt": "^4.0.1",
         "reflect-metadata": "^0.2.2",
         "rxjs": "^7.8.1",
-<<<<<<< HEAD
-=======
         "zod": "^4.1.5",
->>>>>>> 598bda67
         "socket.io": "^4.8.1",
         "swagger-ui-express": "^5.0.1",
         "ws": "^8.18.3",
