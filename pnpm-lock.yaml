--- conflicted
+++ resolved
@@ -92,11 +92,9 @@
       swagger-ui-express:
         specifier: ^5.0.1
         version: 5.0.1(express@5.1.0)
-<<<<<<< HEAD
       zod:
         specifier: ^4.1.5
         version: 4.1.5
-=======
       ws:
         specifier: ^8.18.3
         version: 8.18.3
@@ -106,7 +104,6 @@
       yjs:
         specifier: ^13.6.27
         version: 13.6.27
->>>>>>> 5a54566d
     devDependencies:
       '@eslint/eslintrc':
         specifier: ^3.2.0
