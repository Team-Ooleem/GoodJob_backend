<<<<<<< HEAD
// import { NestFactory } from '@nestjs/core';
// import { AppModule } from './app.module';

// async function bootstrap() {
//     const app = await NestFactory.create(AppModule);
//     await app.listen(process.env.PORT ?? 3000);
// }
// bootstrap();

=======
>>>>>>> ed0a7435
// src/main.ts
import { NestFactory } from '@nestjs/core';
import { AppModule } from './app.module';
import cookieParser from 'cookie-parser';

async function bootstrap() {
    const app = await NestFactory.create(AppModule);

    app.use(cookieParser());

    app.enableCors({
        origin: [
            'https://example.com',
            'http://localhost:3000',
            'http://localhost:3001',
            'http://localhost:4000',
            'https://localhost:3443',
        ],
        methods: ['GET', 'POST', 'PUT', 'DELETE', 'PATCH'],
        credentials: true,
    });

    // 모든 요청 경로에 /api prefix 추가
    app.setGlobalPrefix('api');

    await app.listen(process.env.PORT ?? 4000);
}

bootstrap();<|MERGE_RESOLUTION|>--- conflicted
+++ resolved
@@ -1,15 +1,3 @@
-<<<<<<< HEAD
-// import { NestFactory } from '@nestjs/core';
-// import { AppModule } from './app.module';
-
-// async function bootstrap() {
-//     const app = await NestFactory.create(AppModule);
-//     await app.listen(process.env.PORT ?? 3000);
-// }
-// bootstrap();
-
-=======
->>>>>>> ed0a7435
 // src/main.ts
 import { NestFactory } from '@nestjs/core';
 import { AppModule } from './app.module';
