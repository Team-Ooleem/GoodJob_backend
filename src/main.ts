// import { NestFactory } from '@nestjs/core';
// import { AppModule } from './app.module';

// async function bootstrap() {
//     const app = await NestFactory.create(AppModule);
//     await app.listen(process.env.PORT ?? 3000);
// }
// bootstrap();

// src/main.ts
import { NestFactory } from '@nestjs/core';
import { AppModule } from './app.module';
import cookieParser from 'cookie-parser';

async function bootstrap() {
    const app = await NestFactory.create(AppModule);

    app.use(cookieParser());

<<<<<<< HEAD
    // 프론트와 API 도메인이 다르면 CORS + credentials 설정
    app.enableCors({
        origin: ['https://example.com', 'http://localhost:3000', 'http://localhost:3001'], // 프론트 도메인들
        credentials: true,
    });
=======
    // CORS 설정 추가
    app.enableCors({
        origin: ['https://example.com', 'http://localhost:3000', 'http://localhost:3001'],
        methods: ['GET', 'POST', 'PUT', 'DELETE', 'PATCH'],
        credentials: true,
    });
 
>>>>>>> 0ff725fe

    // 모든 요청 경로에 /api prefix 추가
    app.setGlobalPrefix('api');

    await app.listen(process.env.PORT ?? 4000);
}

bootstrap();<|MERGE_RESOLUTION|>--- conflicted
+++ resolved
@@ -17,21 +17,12 @@
 
     app.use(cookieParser());
 
-<<<<<<< HEAD
-    // 프론트와 API 도메인이 다르면 CORS + credentials 설정
-    app.enableCors({
-        origin: ['https://example.com', 'http://localhost:3000', 'http://localhost:3001'], // 프론트 도메인들
-        credentials: true,
-    });
-=======
     // CORS 설정 추가
     app.enableCors({
         origin: ['https://example.com', 'http://localhost:3000', 'http://localhost:3001'],
         methods: ['GET', 'POST', 'PUT', 'DELETE', 'PATCH'],
         credentials: true,
     });
- 
->>>>>>> 0ff725fe
 
     // 모든 요청 경로에 /api prefix 추가
     app.setGlobalPrefix('api');
