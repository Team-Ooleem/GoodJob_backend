// 여기에 임포트해야 nestJS가 인식함
import { Module } from '@nestjs/common';
import { ConfigModule } from '@nestjs/config';
import { APP_GUARD } from '@nestjs/core';
import envConfig from './config/env.config';
import { validate } from './config/env.validation';
import { AppController } from './app.controller';
import { AppService } from './app.service';
import { DatabaseModule } from './database/database.module';
import { DatabaseService } from './database/database.service';
import { SocialModule } from './social/social.module';
import { AuthModule } from './auth/auth.module';
// ai 면접 질문 관련 모듈
import { AiModule } from './modules/interview/interview.module';
import { CollabModule } from './modules/collab/collab.module';
import { MetricsModule } from './modules/metrics/metrics.module';
import { UsersModule } from './users/users.module';
import { ChatModule } from './chat/chat.module';
import { JobsModule } from './onboarding/jobs/jobs.module';
import { LocationsModule } from './onboarding/locations/locations.module';
import { SalariesModule } from './onboarding/salaries/salaries.module';
import { ProfileModule } from './onboarding/profile/profile.module';
import { SessionGuard } from './auth/session.guard';
// resume
import { ResumeModule } from './resume/resume.module';
import { CanvasModule } from './modules/coaching-resume/canvas.modeule';
import { AppConfigModule } from './config/config.module';

/* stt 모듈 */
<<<<<<< HEAD
import { STTModule } from './stt/stt_module';
=======
import { STTModule } from './stt/stt.module';
>>>>>>> 5ba00bf0

/* tts 모듈 */
import { TTSModule } from './tts/tts.module';
import { AvatarModule } from './modules/avatar/avatar.module';

@Module({
    imports: [
        ConfigModule.forRoot({
            isGlobal: true,
            envFilePath: [`.env.${process.env.NODE_ENV || 'development'}`, '.env'],
            load: [envConfig],
            validate,
            validationOptions: {
                allowUnknown: true,
                abortEarly: true,
            },
        }),
        AppConfigModule,
        DatabaseModule,
        AuthModule,
        AiModule,
        SocialModule,
        CollabModule,
        MetricsModule,
        UsersModule,
        ChatModule,
        JobsModule,
        LocationsModule,
        SalariesModule,
        ProfileModule,
        CanvasModule,
        SocialModule,
        TTSModule,
        STTModule,
        AvatarModule,
        ResumeModule,
        STTModule,
    ],
    controllers: [AppController],
    providers: [
        AppService,
        DatabaseService,
        {
            provide: APP_GUARD,
            useClass: SessionGuard,
        },
    ],
})
export class AppModule {}<|MERGE_RESOLUTION|>--- conflicted
+++ resolved
@@ -26,16 +26,12 @@
 import { CanvasModule } from './modules/coaching-resume/canvas.modeule';
 import { AppConfigModule } from './config/config.module';
 
-/* stt 모듈 */
-<<<<<<< HEAD
-import { STTModule } from './stt/stt_module';
-=======
-import { STTModule } from './stt/stt.module';
->>>>>>> 5ba00bf0
-
 /* tts 모듈 */
 import { TTSModule } from './tts/tts.module';
 import { AvatarModule } from './modules/avatar/avatar.module';
+
+/* gcs 모듈 */
+import { GcsService } from './lib/gcs';
 
 @Module({
     imports: [
