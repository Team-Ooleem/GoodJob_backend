--- conflicted
+++ resolved
@@ -4,14 +4,11 @@
 import { AppController } from './app.controller';
 import { AppService } from './app.service';
 import { DatabaseModule } from './database/database.module';
-<<<<<<< HEAD
 import { SocialModule } from './social/social.module';
-=======
 import { AuthModule } from './auth/auth.module';
 // ai 면접 질문 관련 모듈
 import { AiModule } from './ai/ai.module';
 import { CollabModule } from './modules/collab/collab.module';
->>>>>>> dd0799ba
 
 @Module({
     imports: [
@@ -22,11 +19,8 @@
         AuthModule,
         AiModule,
         DatabaseModule,
-<<<<<<< HEAD
         SocialModule,
-=======
         CollabModule,
->>>>>>> dd0799ba
     ],
     controllers: [AppController],
     providers: [AppService],
