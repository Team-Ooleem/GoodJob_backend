import { Module } from '@nestjs/common';
import { ConfigModule } from '@nestjs/config';
import { AppController } from './app.controller';
import { AppService } from './app.service';
import { DatabaseModule } from './database/database.module';
import { AuthModule } from './auth/auth.module';

<<<<<<< HEAD
import { CollabModule } from './modules/collab/collab.module';

@Module({
    imports: [
        ConfigModule.forRoot({
            isGlobal: true,
            envFilePath: '.env',
        }),
        DatabaseModule,
        CollabModule,
    ],
    controllers: [AppController],
    providers: [AppService],
=======
// @Module({
//     imports: [
//         ConfigModule.forRoot({
//             isGlobal: true,
//             envFilePath: '.env',
//         }),
//         DatabaseModule,
//     ],
//     controllers: [AppController],
//     providers: [AppService],
// })
// export class AppModule {}


// src/app.module.ts
@Module({
  imports: [
    ConfigModule.forRoot({ 
      isGlobal: true, 
      envFilePath: '.env' }),
    AuthModule,
  ],
>>>>>>> b7539dbb
})
export class AppModule {}<|MERGE_RESOLUTION|>--- conflicted
+++ resolved
@@ -5,7 +5,6 @@
 import { DatabaseModule } from './database/database.module';
 import { AuthModule } from './auth/auth.module';
 
-<<<<<<< HEAD
 import { CollabModule } from './modules/collab/collab.module';
 
 @Module({
@@ -14,34 +13,11 @@
             isGlobal: true,
             envFilePath: '.env',
         }),
+        AuthModule,
         DatabaseModule,
         CollabModule,
     ],
     controllers: [AppController],
     providers: [AppService],
-=======
-// @Module({
-//     imports: [
-//         ConfigModule.forRoot({
-//             isGlobal: true,
-//             envFilePath: '.env',
-//         }),
-//         DatabaseModule,
-//     ],
-//     controllers: [AppController],
-//     providers: [AppService],
-// })
-// export class AppModule {}
-
-
-// src/app.module.ts
-@Module({
-  imports: [
-    ConfigModule.forRoot({ 
-      isGlobal: true, 
-      envFilePath: '.env' }),
-    AuthModule,
-  ],
->>>>>>> b7539dbb
 })
 export class AppModule {}