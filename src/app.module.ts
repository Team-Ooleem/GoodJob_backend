--- conflicted
+++ resolved
@@ -18,10 +18,7 @@
 import { LocationsModule } from './locations/locations.module';
 import { SalariesModule } from './salaries/salaries.module';
 import { ProfileModule } from './profile/profile.module';
-<<<<<<< HEAD
-import { SessionGuard } from './auth/session.guard';
-=======
->>>>>>> 69ab7f67
+import { SessionGuard } from './auth/session.guard
 // resume
 import { CanvasModule } from './modules/coaching-resume/canvas.modeule';
 
@@ -48,7 +45,6 @@
         SalariesModule,
         ProfileModule,
         CanvasModule,
-<<<<<<< HEAD
         SocialModule,
     ],
     controllers: [AppController, STTController],
@@ -61,10 +57,5 @@
             useClass: SessionGuard,
         },
     ],
-=======
-    ],
-    controllers: [AppController, STTController],
-    providers: [AppService, STTService, DatabaseService],
->>>>>>> 69ab7f67
 })
 export class AppModule {}