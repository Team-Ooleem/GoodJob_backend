// 여기에 임포트해야 nestJS가 인식함
import { Module } from '@nestjs/common';
import { ConfigModule } from '@nestjs/config';
import { AppController } from './app.controller';
import { AppService } from './app.service';
import { DatabaseModule } from './database/database.module';
import { SocialModule } from './social/social.module';
import { AuthModule } from './auth/auth.module';
// ai 면접 질문 관련 모듈
import { AiModule } from './ai/ai.module';
import { CollabModule } from './modules/collab/collab.module';
import { UsersModule } from './users/users.module';

@Module({
    imports: [
        ConfigModule.forRoot({
            isGlobal: true,
            envFilePath: '.env',
        }),
        DatabaseModule,
        AuthModule,
        AiModule,
<<<<<<< HEAD
        DatabaseModule,
        SocialModule,
=======
>>>>>>> 58d8f508
        CollabModule,
        UsersModule,
    ],
    controllers: [AppController],
    providers: [AppService],
})
export class AppModule {}<|MERGE_RESOLUTION|>--- conflicted
+++ resolved
@@ -20,11 +20,7 @@
         DatabaseModule,
         AuthModule,
         AiModule,
-<<<<<<< HEAD
-        DatabaseModule,
         SocialModule,
-=======
->>>>>>> 58d8f508
         CollabModule,
         UsersModule,
     ],
