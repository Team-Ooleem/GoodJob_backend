--- conflicted
+++ resolved
@@ -65,11 +65,8 @@
         TTSModule,
         STTModule,
         AvatarModule,
-<<<<<<< HEAD
         ResumeModule,
         MentoringModule,
-=======
->>>>>>> e4ef28b4
     ],
     controllers: [AppController],
     providers: [
