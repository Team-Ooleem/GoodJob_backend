--- conflicted
+++ resolved
@@ -26,12 +26,11 @@
 import { CanvasModule } from './modules/coaching-resume/canvas.modeule';
 import { AppConfigModule } from './config/config.module';
 
-/* stt 모듈 */
-<<<<<<< HEAD
+//stt 모델
 import { STTModule } from './stt/stt_module';
-=======
-import { STTModule } from './stt/stt.module';
->>>>>>> 5ba00bf0
+
+/* gcs 모듈 */
+import { GcsService } from './lib/gcs';
 
 /* tts 모듈 */
 import { TTSModule } from './tts/tts.module';
@@ -53,7 +52,6 @@
         DatabaseModule,
         AuthModule,
         AiModule,
-        SocialModule,
         CollabModule,
         MetricsModule,
         UsersModule,
@@ -68,7 +66,6 @@
         STTModule,
         AvatarModule,
         ResumeModule,
-        STTModule,
     ],
     controllers: [AppController],
     providers: [
@@ -78,6 +75,7 @@
             provide: APP_GUARD,
             useClass: SessionGuard,
         },
+      GcsService,
     ],
 })
 export class AppModule {}