--- conflicted
+++ resolved
@@ -7,10 +7,7 @@
 
 @Controller('auth')
 export class AuthController {
-<<<<<<< HEAD
-=======
     constructor(private readonly databaseService: DatabaseService) {}
->>>>>>> ed0a7435
     // 프론트에서 구글로 로그인 버튼 누르면 이동하는 엔드포인트
     @Get('google')
     async redirectToGoogle(@Res() res: Response, @Req() req: Request) {
@@ -57,11 +54,6 @@
         //   headers: { Authorization: `Bearer ${access_token}` },
         // });
 
-<<<<<<< HEAD
-        // 4) DB upsert(여기선 스킵) 후, 우리 서버 세션(JWT) 발급
-        const sessionJwt = jwt.sign(
-            {
-=======
         // 4) DB에 사용자 정보 저장/조회 후 idx 가져오기
         const userIdx = await this.createOrGetUser(decoded);
 
@@ -69,7 +61,6 @@
         const sessionJwt = jwt.sign(
             {
                 idx: userIdx, // 우리 DB의 사용자 idx
->>>>>>> ed0a7435
                 sub: decoded.sub, // 구글 사용자 고유 ID
                 email: decoded.email,
                 name: decoded.name,
@@ -107,12 +98,8 @@
             return {
                 authenticated: true,
                 user: {
-<<<<<<< HEAD
-                    id: payload.sub,
-=======
                     idx: payload.idx, // 우리 DB의 사용자 idx
                     id: payload.sub, // 구글 사용자 고유 ID
->>>>>>> ed0a7435
                     email: payload.email,
                     name: payload.name,
                     picture: payload.picture,
@@ -121,16 +108,6 @@
         } catch {
             return { authenticated: false };
         }
-<<<<<<< HEAD
-    }
-
-    // 로그아웃 엔드포인트, 세션 쿠키 삭제
-    @Get('logout')
-    logout(@Res() res: Response) {
-        res.clearCookie('session', { path: '/' });
-        return res.status(204).send();
-    }
-=======
     }
 
     // 로그아웃 엔드포인트, 세션 쿠키 삭제
@@ -191,5 +168,4 @@
             throw new Error('사용자 정보 처리 중 오류가 발생했습니다.');
         }
     }
->>>>>>> ed0a7435
 }