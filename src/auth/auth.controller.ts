// src/auth/auth.controller.ts
import { Controller, Get, Query, Res, Req } from '@nestjs/common';
import type { Response, Request } from 'express';
import axios from 'axios';
import * as jwt from 'jsonwebtoken';
import { DatabaseService } from '@/database/database.service';
import { AppConfigService } from '@/config/config.service';

@Controller('auth')
export class AuthController {
    constructor(
        private readonly databaseService: DatabaseService,
        private readonly configService: AppConfigService,
    ) {}
    // 프론트에서 구글로 로그인 버튼 누르면 이동하는 엔드포인트
    @Get('google')
    async redirectToGoogle(@Res() res: Response, @Req() req: Request) {
        const url = new URL('https://accounts.google.com/o/oauth2/v2/auth');
        url.searchParams.set('client_id', this.configService.google.clientId);
        url.searchParams.set('redirect_uri', this.configService.google.redirectUri);
        url.searchParams.set('response_type', 'code');
        url.searchParams.set('scope', 'openid email profile');

        // CSRF 방지용 state (데모: 고정값 대신 랜덤 생성 후 세션/스토리지에 저장 권장)
        url.searchParams.set('state', 'state-1234');

        return res.redirect(url.toString());
    }

    // 구글 로그인 완료 후 Google 서버가 돌려주는 콜백 엔드포인트
    @Get('google/callback')
    async googleCallback(
        @Query('code') code: string,
        @Query('state') state: string,
        @Res() res: Response,
    ) {
        // 1) (권장) state 검증 로직 추가
        // if (state !== expected) throw new UnauthorizedException();

        // 2) code → 토큰 교환
        const tokenRes = await axios.post('https://oauth2.googleapis.com/token', null, {
            params: {
                client_id: this.configService.google.clientId,
                client_secret: this.configService.google.clientSecret,
                code,
                redirect_uri: this.configService.google.redirectUri,
                grant_type: 'authorization_code',
            },
        });

        const { id_token, access_token } = tokenRes.data;

        // 3) 유저 정보
        // (A) id_token 디코드해서 sub/email 꺼내기
        const decoded: any = jwt.decode(id_token);
        // (B) 또는 userinfo 호출
        // const { data: profile } = await axios.get('https://www.googleapis.com/oauth2/v3/userinfo', {
        //   headers: { Authorization: `Bearer ${access_token}` },
        // });

        // 4) DB에 사용자 정보 저장/조회 후 idx 가져오기
        const userIdx = await this.createOrGetUser(decoded);

        // 5) 우리 서버 세션(JWT) 발급 (idx 포함)
        const sessionJwt = jwt.sign(
            {
                idx: userIdx, // 우리 DB의 사용자 idx
                sub: decoded.sub, // 구글 사용자 고유 ID
                email: decoded.email,
                name: decoded.name,
                picture: decoded.picture,
                iss: 'goodjob-api',
            },
            this.configService.session.secret,
            { expiresIn: '7d' },
        );

        // 5) HttpOnly 쿠키로 세션 전달
        const isProd = this.configService.isProduction;
        res.cookie('session', sessionJwt, {
            httpOnly: true,
            secure: false, // 개발환경: false, 운영환경: true
            sameSite: 'lax', // 프론트/백이 같은 사이트면 Lax로 충분
            path: '/',
            maxAge: 7 * 24 * 60 * 60 * 1000,
        });

        // 6) 온보딩 상태 확인 후 적절한 페이지로 리다이렉트
        const userResult = await this.databaseService.query(
            'SELECT is_onboarded FROM users WHERE idx = ?',
            [userIdx],
        );

        const isOnboarded = userResult[0]?.is_onboarded === 1;

        if (isOnboarded) {
            // 온보딩 완료된 사용자 → 메인 페이지
<<<<<<< HEAD
            return res.redirect(this.configService.frontend.successUrl);
        } else {
            // 온보딩 미완료 사용자 → 온보딩 페이지
            return res.redirect(this.configService.frontend.onboardingUrl);
=======
            return res.redirect(process.env.FRONTEND_SUCCESS_URL ?? 'http://localhost:3000');
        } else {
            // 온보딩 미완료 사용자 → 온보딩 페이지
            return res.redirect(
                process.env.FRONTEND_ONBOARDING_URL ?? 'http://localhost:3000/onboarding',
            );
>>>>>>> e83145cc
        }
    }

    // 클라이언트가 로그인 여부 확인할 때 호출
    // 쿠키(session) 안의 jwt 검증해서 로그인 상태와 유저 정보 반환
    @Get('me')
    async me(@Req() req: Request) {
        const token = req.cookies?.session;
        if (!token) return { authenticated: false };

        try {
            const payload = jwt.verify(token, this.configService.session.secret) as any;
            return {
                authenticated: true,
                user: {
                    idx: payload.idx, // 우리 DB의 사용자 idx
                    id: payload.sub, // 구글 사용자 고유 ID
                    email: payload.email,
                    name: payload.name,
                    picture: payload.picture,
                },
            };
        } catch {
            return { authenticated: false };
        }
    }

    // 로그아웃 엔드포인트, 세션 쿠키 삭제
    @Get('logout')
    logout(@Res() res: Response) {
        res.clearCookie('session', { path: '/' });
        return res.status(204).send();
    }

    // 구글 로그인 사용자 생성/조회 메서드
    private async createOrGetUser(decoded: any): Promise<number> {
        try {
            // 1) email로 기존 사용자 확인
            const existingUsers = await this.databaseService.query(
                'SELECT idx FROM users WHERE email = ?',
                [decoded.email],
            );

            if (existingUsers.length > 0) {
                // 기존 사용자가 있으면 idx 반환
                const userIdx = existingUsers[0].idx;

                // social_accout 테이블에 구글 정보가 있는지 확인
                const socialAccounts = await this.databaseService.query(
                    'SELECT * FROM social_accout WHERE user_idx = ? AND provider_id = ?',
                    [userIdx, decoded.sub],
                );

                // social_accout에 구글 정보가 없으면 추가
                if (socialAccounts.length === 0) {
                    await this.databaseService.query(
                        'INSERT INTO social_accout (user_idx, provider_id, created_at) VALUES (?, ?, NOW())',
                        [userIdx, decoded.sub],
                    );
                }

                return userIdx;
            }

            // 2) 새 사용자 생성
            const insertResult = await this.databaseService.query(
                'INSERT INTO users (name, phone, email, created_at) VALUES (?, ?, ?, NOW())',
                [decoded.name || 'Unknown', '', decoded.email], // phone을 빈 문자열로 설정
            );

            // MySQL insertId 가져오기
            const userIdx = (insertResult as any).insertId;

            // 3) social_accout 테이블에 구글 정보 저장
            await this.databaseService.query(
                'INSERT INTO social_accout (user_idx, provider_id, created_at) VALUES (?, ?, NOW())',
                [userIdx, decoded.sub],
            );

            return userIdx;
        } catch (error) {
            console.error('사용자 생성/조회 오류:', error);
            throw new Error('사용자 정보 처리 중 오류가 발생했습니다.');
        }
    }
}<|MERGE_RESOLUTION|>--- conflicted
+++ resolved
@@ -95,19 +95,11 @@
 
         if (isOnboarded) {
             // 온보딩 완료된 사용자 → 메인 페이지
-<<<<<<< HEAD
             return res.redirect(this.configService.frontend.successUrl);
         } else {
             // 온보딩 미완료 사용자 → 온보딩 페이지
             return res.redirect(this.configService.frontend.onboardingUrl);
-=======
-            return res.redirect(process.env.FRONTEND_SUCCESS_URL ?? 'http://localhost:3000');
-        } else {
-            // 온보딩 미완료 사용자 → 온보딩 페이지
-            return res.redirect(
-                process.env.FRONTEND_ONBOARDING_URL ?? 'http://localhost:3000/onboarding',
-            );
->>>>>>> e83145cc
+
         }
     }
 
