--- conflicted
+++ resolved
@@ -4,10 +4,7 @@
 import { DatabaseModule } from '../database/database.module';
 
 @Module({
-<<<<<<< HEAD
-=======
     imports: [DatabaseModule],
->>>>>>> ed0a7435
     controllers: [AuthController],
 })
 export class AuthModule {}