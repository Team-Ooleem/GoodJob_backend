--- conflicted
+++ resolved
@@ -1,9 +1,4 @@
-<<<<<<< HEAD
-import { Body, Controller, Post, Req } from '@nestjs/common';
-
-=======
 import { Body, Controller, Get, Param, Post, Req } from '@nestjs/common';
->>>>>>> f3c1cfd1
 import { CanvasService } from './canvas.service';
 import { CreateCanvasDto } from './dto/create-canvas.dto';
 import { UploadCanvasDto } from './dto/upload-canvas.dto';
